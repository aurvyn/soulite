--- conflicted
+++ resolved
@@ -275,11 +275,10 @@
     fn is_type(&self) -> bool {
         self == &Some(Ok(Token::Type)) || self == &Some(Ok(Token::LeftBracket))
     }
-<<<<<<< HEAD
 
     fn is_integer(&self) -> bool {
         self == &Some(Ok(Token::Integer))
-=======
+    }
 }
 
 pub trait Lookahead {
@@ -289,6 +288,5 @@
 impl<'source> Lookahead for Lexer<'source, Token> {
     fn peek(&mut self) -> Option<Result<Token, ()>> {
         self.clone().next()
->>>>>>> fe424beb
     }
 }